--- conflicted
+++ resolved
@@ -1,6 +1,3 @@
-<<<<<<< HEAD
-package repository_test
-=======
 package repository_test
 
 import (
@@ -81,5 +78,4 @@
 
 func TestUserRepositoryTestSuite(t *testing.T) {
 	suite.Run(t, new(UserRepositoryTestSuite))
-}
->>>>>>> 3adb802e
+}